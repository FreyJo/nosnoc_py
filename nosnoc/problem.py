--- conflicted
+++ resolved
@@ -519,12 +519,7 @@
             for j in range(opts.n_s):
                 # Note: sum_Lambda contains last stage of prev_fe
                 Lambda_list = self.get_Lambdas_incl_last_prev_fe()
-<<<<<<< HEAD
-                self.create_complementarity(Lambda_list, (self.Theta(stage=j)), sigma_p, tau)
-
-=======
                 self.create_complementarity(Lambda_list, (self.Theta(stage=j)), sigma_p, tau, s_elastic)
->>>>>>> c63c7a93
         return
 
     def step_equilibration(self, sigma_p: ca.SX, tau: ca.SX, s_elastic: Optional[ca.SX]) -> None:
